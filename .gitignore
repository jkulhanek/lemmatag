# Byte-compiled / optimized / DLL files
__pycache__/
*.py[cod]
*$py.class

# C extensions
*.so

# Distribution / packaging
.Python
build/
develop-eggs/
dist/
downloads/
eggs/
.eggs/
lib/
lib64/
parts/
sdist/
var/
wheels/
pip-wheel-metadata/
share/python-wheels/
*.egg-info/
.installed.cfg
*.egg
MANIFEST

# PyInstaller
#  Usually these files are written by a python script from a template
#  before PyInstaller builds the exe, so as to inject date/other infos into it.
*.manifest
*.spec

# Installer logs
pip-log.txt
pip-delete-this-directory.txt

# Unit test / coverage reports
htmlcov/
.tox/
.nox/
.coverage
.coverage.*
.cache
nosetests.xml
coverage.xml
*.cover
*.py,cover
.hypothesis/
.pytest_cache/

# Translations
*.mo
*.pot

# Django stuff:
*.log
local_settings.py
db.sqlite3
db.sqlite3-journal

# Flask stuff:
instance/
.webassets-cache

# Scrapy stuff:
.scrapy

# Sphinx documentation
docs/_build/

# PyBuilder
target/

# Jupyter Notebook
.ipynb_checkpoints

# IPython
profile_default/
ipython_config.py

# pyenv
.python-version

# pipenv
#   According to pypa/pipenv#598, it is recommended to include Pipfile.lock in version control.
#   However, in case of collaboration, if having platform-specific dependencies or dependencies
#   having no cross-platform support, pipenv may install dependencies that don't work, or not
#   install all needed dependencies.
#Pipfile.lock

# PEP 582; used by e.g. github.com/David-OConnor/pyflow
__pypackages__/

# Celery stuff
celerybeat-schedule
celerybeat.pid

# SageMath parsed files
*.sage.py

# Environments
.env
.venv
env/
venv/
ENV/
env.bak/
venv.bak/

# Spyder project settings
.spyderproject
.spyproject

# Rope project settings
.ropeproject

# mkdocs documentation
/site

# mypy
.mypy_cache/
.dmypy.json
dmypy.json

# Pyre type checker
.pyre/
model.h5
<<<<<<< HEAD
=======
tagger-competition-*.txt
>>>>>>> 69ea2a03
tagger-*.txt<|MERGE_RESOLUTION|>--- conflicted
+++ resolved
@@ -128,8 +128,5 @@
 # Pyre type checker
 .pyre/
 model.h5
-<<<<<<< HEAD
-=======
 tagger-competition-*.txt
->>>>>>> 69ea2a03
 tagger-*.txt