# Byte-compiled / optimized / DLL files
__pycache__/
*.py[cod]
*$py.class

# C extensions
*.so

# Distribution / packaging
.Python
build/
develop-eggs/
dist/
downloads/
eggs/
.eggs/
lib/
lib64/
parts/
sdist/
var/
wheels/
pip-wheel-metadata/
share/python-wheels/
*.egg-info/
.installed.cfg
*.egg
MANIFEST

# PyInstaller
#  Usually these files are written by a python script from a template
#  before PyInstaller builds the exe, so as to inject date/other infos into it.
*.manifest
*.spec

# Installer logs
pip-log.txt
pip-delete-this-directory.txt

# Unit test / coverage reports
htmlcov/
.tox/
.nox/
.coverage
.coverage.*
.cache
nosetests.xml
coverage.xml
*.cover
*.py,cover
.hypothesis/
.pytest_cache/

# Translations
*.mo
*.pot

# Django stuff:
*.log
local_settings.py
db.sqlite3
db.sqlite3-journal

# Flask stuff:
instance/
.webassets-cache

# Scrapy stuff:
.scrapy

# Sphinx documentation
docs/_build/

# PyBuilder
target/

# Jupyter Notebook
.ipynb_checkpoints

# IPython
profile_default/
ipython_config.py

# pyenv
.python-version

# pipenv
#   According to pypa/pipenv#598, it is recommended to include Pipfile.lock in version control.
#   However, in case of collaboration, if having platform-specific dependencies or dependencies
#   having no cross-platform support, pipenv may install dependencies that don't work, or not
#   install all needed dependencies.
#Pipfile.lock

# PEP 582; used by e.g. github.com/David-OConnor/pyflow
__pypackages__/

# Celery stuff
celerybeat-schedule
celerybeat.pid

# SageMath parsed files
*.sage.py

# Environments
.env
.venv
env/
venv/
ENV/
env.bak/
venv.bak/

# Spyder project settings
.spyderproject
.spyproject

# Rope project settings
.ropeproject

# mkdocs documentation
/site

# mypy
.mypy_cache/
.dmypy.json
dmypy.json

# Pyre type checker
.pyre/
model.h5
<<<<<<< HEAD
=======
tagger-competition-*.txt
>>>>>>> 5d01f3d7
tagger-*.txt<|MERGE_RESOLUTION|>--- conflicted
+++ resolved
@@ -128,8 +128,5 @@
 # Pyre type checker
 .pyre/
 model.h5
-<<<<<<< HEAD
-=======
 tagger-competition-*.txt
->>>>>>> 5d01f3d7
 tagger-*.txt